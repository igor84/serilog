--- conflicted
+++ resolved
@@ -63,12 +63,8 @@
     <Compile Include="..\..\assets\CommonAssemblyInfo.cs">
       <Link>Properties\CommonAssemblyInfo.cs</Link>
     </Compile>
-<<<<<<< HEAD
     <Compile Include="Sinks\ElasticSearch\ElasticsearchSink.cs" />
-=======
     <Compile Include="Sinks\ElasticSearch\ElasticSearchLogShipper.cs" />
-    <Compile Include="Sinks\ElasticSearch\ElasticSearchSink.cs" />
->>>>>>> 35384861
     <Compile Include="Sinks\ElasticSearch\ElasticsearchSinkOptions.cs" />
   </ItemGroup>
   <ItemGroup>
