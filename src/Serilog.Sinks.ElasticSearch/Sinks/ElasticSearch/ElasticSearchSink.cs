﻿// Copyright 2014 Serilog Contributors
// 
// Licensed under the Apache License, Version 2.0 (the "License");
// you may not use this file except in compliance with the License.
// You may obtain a copy of the License at
// 
//     http://www.apache.org/licenses/LICENSE-2.0
// 
// Unless required by applicable law or agreed to in writing, software
// distributed under the License is distributed on an "AS IS" BASIS,
// WITHOUT WARRANTIES OR CONDITIONS OF ANY KIND, either express or implied.
// See the License for the specific language governing permissions and
// limitations under the License.

using System;
using System.Collections.Generic;
using System.IO;
using System.Linq;
using Elasticsearch.Net;
using Elasticsearch.Net.Connection;
using Elasticsearch.Net.Serialization;
using Serilog.Events;
using Serilog.Sinks.PeriodicBatching;
using System.Text;
using Serilog.Formatting;

namespace Serilog.Sinks.ElasticSearch
{
    /// <summary>
    /// Writes log events as documents to ElasticSearch.
    /// </summary>
    public class ElasticsearchSink : PeriodicBatchingSink
    {
<<<<<<< HEAD
        readonly ElasticsearchJsonFormatter _formatter;
=======
        readonly ITextFormatter _formatter;
        readonly string _indexFormat;
>>>>>>> 35384861
        readonly string _typeName;
        readonly ElasticsearchClient _client;
        readonly Func<LogEvent, DateTimeOffset, string> _indexDecider;

        /// <summary>
        /// A reasonable default for the number of events posted in each batch.
        /// </summary>
        public const int DefaultBatchPostingLimit = 50;

        /// <summary>
        /// A reasonable default time to wait between checking for event batches.
        /// </summary>
        public static readonly TimeSpan DefaultPeriod = TimeSpan.FromSeconds(2);

        /// <summary>
        /// Default to the Logstash index name format
        /// </summary>
        public const string DefaultIndexFormat = "logstash-{0:yyyy.MM.dd}";

        /// <summary>
        /// Defaults to the type of logevent
        /// </summary>
        public const string DefaultTypeName = "logevent";

        /// <summary>
        /// Default connection timeout in milliseconds
        /// </summary>
        public const int DefaultConnectionTimeout = 5000;

        /// <summary>
        /// Creates a new ElasticsearchSink instance with the provided options
        /// </summary>
        /// <param name="options">Options configuring how the sink behaves</param>
        public ElasticsearchSink(ElasticsearchSinkOptions options)
            : base(options.BatchPostingLimit ?? DefaultBatchPostingLimit, options.Period ?? DefaultPeriod)
        {
            _indexDecider = options.IndexDecider ?? DefaultIndexDecider(options.IndexFormat);
            _typeName = !string.IsNullOrWhiteSpace(options.TypeName) ? options.TypeName : DefaultTypeName;
            var configuration = new ConnectionConfiguration(options.ConnectionPool)
                .SetTimeout(DefaultConnectionTimeout)
                .SetMaximumAsyncConnections(20);
            if (options.ModifyConnectionSetttings != null)
                configuration = options.ModifyConnectionSetttings(configuration);
            _client = new ElasticsearchClient(configuration, connection: options.Connection, serializer: options.Serializer);
            
            _formatter = options.CustomFormatter ?? new ElasticsearchJsonFormatter(
                formatProvider: options.FormatProvider,
                renderMessage: true,
                closingDelimiter: string.Empty,
                serializer: options.Serializer,
                inlineFields: options.InlineFields
            );
        }

        Func<LogEvent, DateTimeOffset, string> DefaultIndexDecider(string indexFormat)
        {
            var closedIndexFormat = !string.IsNullOrWhiteSpace(indexFormat) ? indexFormat : DefaultIndexFormat;
            return (@event, offset) => string.Format(closedIndexFormat, offset);
        }

        /// <summary>
        /// Emit a batch of log events, running to completion synchronously.
        /// </summary>
        /// <param name="events">The events to emit.</param>
        /// <remarks>
        /// Override either <see cref="M:Serilog.Sinks.PeriodicBatching.PeriodicBatchingSink.EmitBatch(System.Collections.Generic.IEnumerable{Serilog.Events.LogEvent})" />
        ///  or <see cref="M:Serilog.Sinks.PeriodicBatching.PeriodicBatchingSink.EmitBatchAsync(System.Collections.Generic.IEnumerable{Serilog.Events.LogEvent})" />,
        /// not both.
        /// </remarks>
        protected override void EmitBatch(IEnumerable<LogEvent> events)
        {
            // ReSharper disable PossibleMultipleEnumeration
            if (!events.Any())
                return;

            var payload = new List<string>();

            foreach (var e in events)
            {
                var indexName = _indexDecider(e, e.Timestamp.ToUniversalTime());
                var action = new { index = new { _index = indexName, _type = _typeName } };
                var actionJson = _client.Serializer.Serialize(action, SerializationFormatting.None);
                payload.Add(Encoding.UTF8.GetString(actionJson));
                var sw = new StringWriter();
                _formatter.Format(e, sw);
                payload.Add(sw.ToString());
            }

            _client.Bulk(payload);
        }
    }
}<|MERGE_RESOLUTION|>--- conflicted
+++ resolved
@@ -31,12 +31,7 @@
     /// </summary>
     public class ElasticsearchSink : PeriodicBatchingSink
     {
-<<<<<<< HEAD
-        readonly ElasticsearchJsonFormatter _formatter;
-=======
         readonly ITextFormatter _formatter;
-        readonly string _indexFormat;
->>>>>>> 35384861
         readonly string _typeName;
         readonly ElasticsearchClient _client;
         readonly Func<LogEvent, DateTimeOffset, string> _indexDecider;
