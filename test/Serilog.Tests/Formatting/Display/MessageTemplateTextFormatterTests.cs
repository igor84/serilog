--- conflicted
+++ resolved
@@ -1,4 +1,4 @@
-﻿using System;
+using System;
 using System.Globalization;
 using System.IO;
 using System.Linq;
@@ -278,7 +278,6 @@
         }
 
         [Theory]
-<<<<<<< HEAD
         [InlineData("", true)]
         [InlineData(":lj", false)]
         [InlineData(":jl", false)]
@@ -346,7 +345,9 @@
 
             Assert.Contains(expectedFormattedDate, sw.ToString());
             Assert.Contains(expectedFormattedNumber, sw.ToString());
-=======
+        }
+
+        [Theory]
         [InlineData(15, "", "15")]
         [InlineData(15, ",5", "   15")]
         [InlineData(15, ",-5", "15   ")]
@@ -358,7 +359,6 @@
             var sw = new StringWriter();
             formatter.Format(evt, sw);
             Assert.Equal(expected, sw.ToString());
->>>>>>> 12cdca02
         }
     }
 }